'use strict';

const BbPromise = require('bluebird');
const AWS = require('aws-sdk');
const s3 = require('@monolambda/s3');
const chalk = require('chalk');

const messagePrefix = 'S3 Sync: ';

class ServerlessS3Sync {
  constructor(serverless, options) {
    this.serverless = serverless;
    this.options = options || {};
    this.s3Sync = this.serverless.service.custom.s3Sync;
    this.servicePath = this.serverless.service.serverless.config.servicePath;

    this.commands = {
      s3sync: {
        usage: 'Sync directories and S3 prefixes',
        lifecycleEvents: [
          'sync'
        ]
      }
    };

    this.hooks = {
      'after:deploy:deploy': () => BbPromise.bind(this).then(this.sync),
      'before:remove:remove': () => BbPromise.bind(this).then(this.clear),
      's3sync:sync': () => BbPromise.bind(this).then(this.sync)
    };
  }

  client() {
    const awsCredentials = this.serverless.getProvider('aws').getCredentials();
    return s3.createClient({
      s3Client: new AWS.S3({
        region: awsCredentials.region,
        credentials: awsCredentials.credentials
      })
    });
  }

  sync() {
    if (!Array.isArray(this.s3Sync)) {
      return Promise.resolve();
    }
    const cli = this.serverless.cli;
    cli.consoleLog(`${messagePrefix}${chalk.yellow('Syncing directories and S3 prefixes...')}`);
    const servicePath = this.servicePath;
    const promises = this.s3Sync.map((s) => {
      let bucketPrefix = '';
      if (!s.hasOwnProperty('bucketPrefix')) {
        bucketPrefix = s.bucketPrefix;
      }
<<<<<<< HEAD
      let followSymlinks = false;
      if (s.hasOwnProperty('followSymlinks')) {
        followSymlinks = s.followSymlinks;
=======
      let acl = 'private';
      if (s.hasOwnProperty('acl')) {
        acl = s.acl;
>>>>>>> cbd1ef71
      }
      if (!s.bucketName || !s.localDir) {
        throw 'Invalid custom.s3Sync';
      }
      return new Promise((resolve) => {
        const params = {
          maxAsyncS3: 5,
          localDir: [servicePath, s.localDir].join('/'),
          deleteRemoved: true,
          followSymlinks: followSymlinks,
          s3Params: {
            Bucket: s.bucketName,
            Prefix: bucketPrefix,
            ACL: acl
          }
        };
        const uploader = this.client().uploadDir(params);
        uploader.on('error', (err) => {
          throw err;
        });
        let percent = 0;
        uploader.on('progress', () => {
          if (uploader.progressTotal === 0) {
            return;
          }
          const current = Math.round((uploader.progressAmount / uploader.progressTotal) * 10) * 10;
          if (current > percent) {
            percent = current;
            cli.printDot();
          }
        });
        uploader.on('end', () => {
          resolve('done');
        });
      });
    });
    return Promise.all(promises)
      .then(() => {
        cli.printDot();
        cli.consoleLog('');
        cli.consoleLog(`${messagePrefix}${chalk.yellow('Synced.')}`);
      });
  }

  clear() {
    if (!Array.isArray(this.s3Sync)) {
      return Promise.resolve();
    }
    const cli = this.serverless.cli;
    cli.consoleLog(`${messagePrefix}${chalk.yellow('Removing S3 objects...')}`);
    const promises = this.s3Sync.map((s) => {
      let bucketPrefix = '';
      if (s.hasOwnProperty('bucketPrefix')) {
        bucketPrefix = s.bucketPrefix;
      }
      return new Promise((resolve) => {
        const params = {
          Bucket: s.bucketName,
          Prefix: bucketPrefix
        };
        const uploader = this.client().deleteDir(params);
        uploader.on('error', (err) => {
          throw err;
        });
        let percent = 0;
        uploader.on('progress', () => {
          if (uploader.progressTotal === 0) {
            return;
          }
          const current = Math.round((uploader.progressAmount / uploader.progressTotal) * 10) * 10;
          if (current > percent) {
            percent = current;
            cli.printDot();
          }
        });
        uploader.on('end', () => {
          resolve('done');
        });
      });
    });
    return Promise.all(promises)
      .then(() => {
        cli.printDot();
        cli.consoleLog('');
        cli.consoleLog(`${messagePrefix}${chalk.yellow('Removed.')}`);
      });
  }
}

module.exports = ServerlessS3Sync;<|MERGE_RESOLUTION|>--- conflicted
+++ resolved
@@ -52,15 +52,13 @@
       if (!s.hasOwnProperty('bucketPrefix')) {
         bucketPrefix = s.bucketPrefix;
       }
-<<<<<<< HEAD
+      let acl = 'private';
+      if (s.hasOwnProperty('acl')) {
+        acl = s.acl;
+      }
       let followSymlinks = false;
       if (s.hasOwnProperty('followSymlinks')) {
         followSymlinks = s.followSymlinks;
-=======
-      let acl = 'private';
-      if (s.hasOwnProperty('acl')) {
-        acl = s.acl;
->>>>>>> cbd1ef71
       }
       if (!s.bucketName || !s.localDir) {
         throw 'Invalid custom.s3Sync';

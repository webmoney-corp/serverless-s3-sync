# Serverless S3 Sync [![npm](https://img.shields.io/npm/v/serverless-s3-sync.svg)](https://www.npmjs.com/package/serverless-s3-sync)

> A plugin to sync local directories and S3 prefixes for Serverless Framework :zap: .

## Use Case

- Static Website ( `serverless-s3-sync` ) & Contact form backend ( `serverless` ) .
- SPA ( `serverless` ) & assets ( `serverless-s3-sync` ) .

## Install

Run `npm install` in your Serverless project.

```sh
$ npm install --save serverless-s3-sync
```

Add the plugin to your serverless.yml file

```yaml
plugins:
  - serverless-s3-sync
```

## Setup

```yaml
custom:
  s3Sync:
    - bucketName: my-static-site-assets # required
      bucketPrefix: assets/ # optional
      localDir: dist/assets # required
    - bucketName: my-other-site
      localDir: path/to/other-site
<<<<<<< HEAD
      followSymlinks: true # optional
=======
      acl: public-read # optional
>>>>>>> cbd1ef71

resources:
  Resources:
    AssetsBucket:
      Type: AWS::S3::Bucket
      Properties:
        BucketName: my-static-site-assets
    OtherSiteBucket:
      Type: AWS::S3::Bucket
      Properties:
        BucketName: my-other-site
        AccessControl: PublicRead
        WebsiteConfiguration:
          IndexDocument: index.html
          ErrorDocument: error.html
```

## Usage

Run `sls deploy`, local directories and S3 prefixes are synced.

Run `sls remove`, S3 objects in S3 prefixes are removed.

### `sls s3sync`

Sync local directories and S3 prefixes.<|MERGE_RESOLUTION|>--- conflicted
+++ resolved
@@ -32,11 +32,8 @@
       localDir: dist/assets # required
     - bucketName: my-other-site
       localDir: path/to/other-site
-<<<<<<< HEAD
+      acl: public-read # optional
       followSymlinks: true # optional
-=======
-      acl: public-read # optional
->>>>>>> cbd1ef71
 
 resources:
   Resources:
